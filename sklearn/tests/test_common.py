--- conflicted
+++ resolved
@@ -7,15 +7,10 @@
 import traceback
 
 import numpy as np
-<<<<<<< HEAD
+from scipy import sparse
 from nose.tools import assert_raises, assert_equal, assert_true
-from numpy.testing import assert_array_equal
-=======
-from scipy import sparse
-from nose.tools import assert_raises, assert_equal
 from numpy.testing import assert_array_equal, \
         assert_array_almost_equal
->>>>>>> 3f8b454b
 
 import sklearn
 from sklearn.utils.testing import all_estimators
@@ -434,7 +429,6 @@
         # raises error on malformed input for fit
         assert_raises(ValueError, reg.fit, X, y[:-1])
         # fit
-<<<<<<< HEAD
         try:
             if Reg in (_PLS, PLSCanonical, PLSRegression, CCA):
                 y_ = np.vstack([y, 2 * y + 0.001 * np.random.randn(len(y))]).T
@@ -452,10 +446,6 @@
             succeeded = False
 
     assert_true(succeeded)
-=======
-        reg.fit(X, y)
-        reg.predict(X)
-        assert_greater(reg.score(X, y), 0.5)
 
 
 def test_configure():
@@ -477,5 +467,4 @@
             execfile('setup.py', dict(__name__='__main__'))
     finally:
         sys.argv = old_argv
-        os.chdir(cwd)
->>>>>>> 3f8b454b
+        os.chdir(cwd)