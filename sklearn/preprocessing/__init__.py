"""
The :mod:`sklearn.preprocessing` module implements various utilities to perform
common data preprocessing steps (scaling, normalization, etc).
"""

# Authors: Alexandre Gramfort <alexandre.gramfort@inria.fr>
#          Mathieu Blondel <mathieu@mblondel.org>
#          Olivier Grisel <olivier.grisel@ensta.org>
# License: BSD
import warnings

import numpy as np
import scipy.sparse as sp

from ..utils import check_arrays
from ..base import BaseEstimator, TransformerMixin

from ._preprocessing import inplace_csr_row_normalize_l1
from ._preprocessing import inplace_csr_row_normalize_l2


def _mean_and_std(X, axis=0, with_mean=True, with_std=True):
    """Compute mean and std dev for centering, scaling

    Zero valued std components are reset to 1.0 to avoid NaNs when scaling.
    """
    X = np.asarray(X)
    Xr = np.rollaxis(X, axis)

    if with_mean:
        mean_ = Xr.mean(axis=0)
    else:
        mean_ = None

    if with_std:
        std_ = Xr.std(axis=0)
        if isinstance(std_, np.ndarray):
            std_[std_ == 0.0] = 1.0
        elif std_ == 0.:
            std_ = 1.
    else:
        std_ = None

    return mean_, std_


def scale(X, axis=0, with_mean=True, with_std=True, copy=True):
    """Standardize a dataset along any axis

    Center to the mean and component wise scale to unit variance.

    Parameters
    ----------
    X : array-like
        The data to center and scale.

    axis : int (0 by default)
        axis used to compute the means and standard deviations along. If 0,
        independently standardize each feature, otherwise (if 1) standardize
        each sample.

    with_mean : boolean, True by default
        If True, center the data before scaling.

    with_std : boolean, True by default
        If True, scale the data to unit variance (or equivalently,
        unit standard deviation).

    copy : boolean, optional, default is True
        set to False to perform inplace row normalization and avoid a
        copy (if the input is already a numpy array or a scipy.sparse
        CSR matrix and if axis is 1).

    See also
    --------
    :class:`sklearn.preprocessing.Scaler` to perform centering and
    scaling using the ``Transformer`` API (e.g. as part of a preprocessing
    :class:`sklearn.pipeline.Pipeline`)
    """
    if sp.issparse(X):
        raise NotImplementedError(
            "Scaling is not yet implement for sparse matrices")
    X = np.asarray(X)
    if X.dtype.kind in ['i', 'u']:
        warnings.warn('Data of type %s in scale. '
                      'Converting to float is recommended' % X.dtype)
    mean_, std_ = _mean_and_std(
        X, axis, with_mean=with_mean, with_std=with_std)
    if copy:
        X = X.copy()
    Xr = np.rollaxis(X, axis)
    if with_mean:
        Xr -= mean_
    if with_std:
        Xr /= std_
    return X


class Scaler(BaseEstimator, TransformerMixin):
    """Standardize features by removing the mean and scaling to unit variance

    Centering and scaling happen indepently on each feature by computing
    the relevant statistics on the samples in the training set. Mean and
    standard deviation are then stored to be used on later data using the
    `transform` method.

    Standardization of a dataset is a common requirement for many
    machine learning estimators: they might behave badly if the
    individual feature do not more or less look like standard normally
    distributed data (e.g. Gaussian with 0 mean and unit variance).

    For instance many elements used in the objective function of
    a learning algorithm (such as the RBF kernel of Support Vector
    Machines or the L1 and L2 regularizers of linear models) assume that
    all features are centered around 0 and have variance in the same
    order. If a feature has a variance that is orders of magnitude larger
    that others, it might dominate the objective function and make the
    estimator unable to learn from other features correctly as expected.

    Parameters
    ----------
    with_mean : boolean, True by default
        If True, center the data before scaling.

    with_std : boolean, True by default
        If True, scale the data to unit variance (or equivalently,
        unit standard deviation).

    copy : boolean, optional, default is True
        set to False to perform inplace row normalization and avoid a
        copy (if the input is already a numpy array or a scipy.sparse
        CSR matrix and if axis is 1).

    Attributes
    ----------
    mean_ : array of floats with shape [n_features]
        The mean value for each feature in the training set.

    std_ : array of floats with shape [n_features]
        The standard deviation for each feature in the training set.

    See also
    --------
    :func:`sklearn.preprocessing.scale` to perform centering and
    scaling without using the ``Transformer`` object oriented API

    :class:`sklearn.decomposition.RandomizedPCA` with `whiten=True`
    to further remove the linear correlation across features.
    """

    def __init__(self, copy=True, with_mean=True, with_std=True):
        self.with_mean = with_mean
        self.with_std = with_std
        self.copy = copy

    def fit(self, X, y=None):
        """Compute the mean and std to be used for later scaling

        Parameters
        ----------
        X : array-like with shape [n_samples, n_features]
            The data used to compute the mean and standard deviation
            used for later scaling along the features axis.
        """
        if sp.issparse(X):
            raise NotImplementedError(
                "Scaling is not yet implement for sparse matrices")
        X = np.asarray(X)
        if X.dtype.kind in ['i', 'u']:
            warnings.warn('Data of type %s in Scaler.fit. '
                          'Converting to float is recommended' % X.dtype)
        self.mean_, self.std_ = _mean_and_std(
            X, axis=0, with_mean=self.with_mean, with_std=self.with_std)
        return self

    def transform(self, X, y=None, copy=None):
        """Perform standardization by centering and scaling

        Parameters
        ----------
        X : array-like with shape [n_samples, n_features]
            The data used to scale along the features axis.
        """
        copy = copy if copy is not None else self.copy
        if sp.issparse(X):
            raise NotImplementedError(
                "Scaling is not yet implement for sparse matrices")
        X = np.asarray(X)
        if X.dtype.kind in ['i', 'u']:
            warnings.warn('Data of type %s in Scaler.transform. '
                          'Converting to float is recommended' % X.dtype)
        if copy:
            X = X.copy()
        if self.with_mean:
            X -= self.mean_
        if self.with_std:
            X /= self.std_
        return X

    def inverse_transform(self, X, copy=None):
        """Scale back the data to the original representation

        Parameters
        ----------
        X : array-like with shape [n_samples, n_features]
            The data used to scale along the features axis.
        """
        copy = copy if copy is not None else self.copy
        if sp.issparse(X):
            raise NotImplementedError(
                "Scaling is not yet implement for sparse matrices")
        X = np.asarray(X)
        if copy:
            X = X.copy()
        if self.with_std:
            X *= self.std_
        if self.with_mean:
            X += self.mean_
        return X


def normalize(X, norm='l2', axis=1, copy=True):
    """Normalize a dataset along any axis

    Parameters
    ----------
    X : array or scipy.sparse matrix with shape [n_samples, n_features]
        The data to normalize, element by element.
        scipy.sparse matrices should be in CSR format to avoid an
        un-necessary copy.

    norm : 'l1' or 'l2', optional ('l2' by default)
        The norm to use to normalize each non zero sample (or each non-zero
        feature if axis is 0).

    axis : 0 or 1, optional (1 by default)
        axis used to normalize the data along. If 1, independently normalize
        each sample, otherwise (if 0) normalize each feature.

    copy : boolean, optional, default is True
        set to False to perform inplace row normalization and avoid a
        copy (if the input is already a numpy array or a scipy.sparse
        CSR matrix and if axis is 1).

    See also
    --------
    :class:`sklearn.preprocessing.Normalizer` to perform normalization
    using the ``Transformer`` API (e.g. as part of a preprocessing
    :class:`sklearn.pipeline.Pipeline`)
    """
    if norm not in ('l1', 'l2'):
        raise ValueError("'%s' is not a supported norm" % norm)

    if axis == 0:
        sparse_format = 'csc'
    elif axis == 1:
        sparse_format = 'csr'
    else:
        raise ValueError("'%d' is not a supported axis" % axis)

    X = check_arrays(X, sparse_format=sparse_format, copy=copy)[0]
    if X.dtype.kind in ['i', 'u']:
        warnings.warn('Data of type %s in normalize. '
                      'Converting to float is recommended' % X.dtype)
    if axis == 0:
        X = X.T

    if sp.issparse(X):
        if norm == 'l1':
            inplace_csr_row_normalize_l1(X)
        elif norm == 'l2':
            inplace_csr_row_normalize_l2(X)
    else:
        if norm == 'l1':
            norms = np.abs(X).sum(axis=1)[:, np.newaxis]
            norms[norms == 0.0] = 1.0
        elif norm == 'l2':
            norms = np.sqrt(np.sum(X ** 2, axis=1))[:, np.newaxis]
            norms[norms == 0.0] = 1.0
        X /= norms

    if axis == 0:
        X = X.T

    return X


class Normalizer(BaseEstimator, TransformerMixin):
    """Normalize samples individually to unit norm

    Each sample (i.e. each row of the data matrix) with at least one
    non zero component is rescaled independently of other samples so
    that its norm (l1 or l2) equals one.

    This transformer is able to work both with dense numpy arrays and
    scipy.sparse matrix (use CSR format if you want to avoid the burden of
    a copy / conversion).

    Scaling inputs to unit norms is a common operation for text
    classification or clustering for instance. For instance the dot
    product of two l2-normalized TF-IDF vectors is the cosine similarity
    of the vectors and is the base similarity metric for the Vector
    Space Model commonly used by the Information Retrieval community.

    Parameters
    ----------
    norm : 'l1' or 'l2', optional ('l2' by default)
        The norm to use to normalize each non zero sample.

    copy : boolean, optional, default is True
        set to False to perform inplace row normalization and avoid a
        copy (if the input is already a numpy array or a scipy.sparse
        CSR matrix).

    Note
    ----
    This estimator is stateless (besides constructor parameters), the
    fit method does nothing but is useful when used in a pipeline.

    See also
    --------
    :func:`sklearn.preprocessing.normalize` equivalent function
    without the object oriented API
    """

    def __init__(self, norm='l2', copy=True):
        self.norm = norm
        self.copy = copy

    def fit(self, X, y=None):
        """Do nothing and return the estimator unchanged

        This method is just there to implement the usual API and hence
        work in pipelines.
        """
        return self

    def transform(self, X, y=None, copy=None):
        """Scale each non zero row of X to unit norm

        Parameters
        ----------
        X : array or scipy.sparse matrix with shape [n_samples, n_features]
            The data to normalize, row by row. scipy.sparse matrices should be
            in CSR format to avoid an un-necessary copy.
        """
        copy = copy if copy is not None else self.copy
        return normalize(X, norm=self.norm, axis=1, copy=copy)


def binarize(X, threshold=0.0, copy=True):
    """Boolean thresholding of array-like or scipy.sparse matrix

    Parameters
    ----------
    X : array or scipy.sparse matrix with shape [n_samples, n_features]
        The data to binarize, element by element.
        scipy.sparse matrices should be in CSR format to avoid an
        un-necessary copy.

    threshold : float, optional (0.0 by default)
        The lower bound that triggers feature values to be replaced by 1.0.

    copy : boolean, optional, default is True
        set to False to perform inplace binarization and avoid a copy
        (if the input is already a numpy array or a scipy.sparse CSR
        matrix and if axis is 1).

    See also
    --------
    :class:`sklearn.preprocessing.Binarizer` to perform binarization
    using the ``Transformer`` API (e.g. as part of a preprocessing
    :class:`sklearn.pipeline.Pipeline`)
    """
    X = check_arrays(X, sparse_format='csr', copy=copy)[0]
    if sp.issparse(X):
        cond = X.data > threshold
        not_cond = np.logical_not(cond)
        X.data[cond] = 1
        # FIXME: if enough values became 0, it may be worth changing
        #        the sparsity structure
        X.data[not_cond] = 0
    else:
        cond = X > threshold
        not_cond = np.logical_not(cond)
        X[cond] = 1
        X[not_cond] = 0
    return X


class Binarizer(BaseEstimator, TransformerMixin):
    """Binarize data (set feature values to 0 or 1) according to a threshold

    The default threshold is 0.0 so that any non-zero values are set to 1.0
    and zeros are left untouched.

    Binarization is a common operation on text count data where the
    analyst can decide to only consider the presence or absence of a
    feature rather than a quantified number of occurences for instance.

    It can also be used as a pre-processing step for estimators that
    consider boolean random variables (e.g. modeled using the Bernoulli
    distribution in a Bayesian setting).

    Parameters
    ----------
    threshold : float, optional (0.0 by default)
        The lower bound that triggers feature values to be replaced by 1.0.

    copy : boolean, optional, default is True
        set to False to perform inplace binarization and avoid a copy (if
        the input is already a numpy array or a scipy.sparse CSR matrix).

    Notes
    -----
    If the input is a sparse matrix, only the non-zero values are subject
    to update by the Binarizer class.

    This estimator is stateless (besides constructor parameters), the
    fit method does nothing but is useful when used in a pipeline.
    """

    def __init__(self, threshold=0.0, copy=True):
        self.threshold = threshold
        self.copy = copy

    def fit(self, X, y=None):
        """Do nothing and return the estimator unchanged

        This method is just there to implement the usual API and hence
        work in pipelines.
        """
        return self

    def transform(self, X, y=None, copy=None):
        """Binarize each element of X

        Parameters
        ----------
        X : array or scipy.sparse matrix with shape [n_samples, n_features]
            The data to binarize, element by element.
            scipy.sparse matrices should be in CSR format to avoid an
            un-necessary copy.
        """
        copy = copy if copy is not None else self.copy
        return binarize(X, threshold=self.threshold, copy=copy)


def _is_label_indicator_matrix(y):
    return hasattr(y, "shape") and len(y.shape) == 2

def _is_multilabel(y):
    return isinstance(y[0], tuple) or \
           isinstance(y[0], list) or \
           _is_label_indicator_matrix(y)


class LabelBinarizer(BaseEstimator, TransformerMixin):
    """Binarize labels in a one-vs-all fashion

    Several regression and binary classification algorithms are
    available in the scikit. A simple way to extend these algorithms
    to the multi-class classification case is to use the so-called
    one-vs-all scheme.

    At learning time, this simply consists in learning one regressor
    or binary classifier per class. In doing so, one needs to convert
    multi-class labels to binary labels (belong or does not belong
    to the class). LabelBinarizer makes this process easy with the
    transform method.

    At prediction time, one assigns the class for which the corresponding
    model gave the greatest confidence. LabelBinarizer makes this easy
    with the inverse_transform method.

    Attributes
    ----------
    classes_ : array of shape [n_class]
        Holds the label for each class.

    Examples
    --------
    >>> from sklearn import preprocessing
    >>> clf = preprocessing.LabelBinarizer()
    >>> clf.fit([1, 2, 6, 4, 2])
    LabelBinarizer()
    >>> clf.classes_
    array([1, 2, 4, 6])
    >>> clf.transform([1, 6])
    array([[ 1.,  0.,  0.,  0.],
           [ 0.,  0.,  0.,  1.]])

    >>> clf.fit_transform([(1, 2), (3,)])
    array([[ 1.,  1.,  0.],
           [ 0.,  0.,  1.]])
    >>> clf.classes_
    array([1, 2, 3])
    """

    def fit(self, y):
        """Fit label binarizer

        Parameters
        ----------
        y : numpy array of shape [n_samples] or sequence of sequences
            Target values. In the multilabel case the nested sequences can
            have variable lengths.

        Returns
        -------
        self : returns an instance of self.
        """
        self.multilabel = _is_multilabel(y)
        if self.multilabel:
            self.indicator_matrix_ = _is_label_indicator_matrix(y)
            if self.indicator_matrix_:
                self.classes_ = np.arange(y.shape[1])
            else:
                # concatenation of the sub-sequences
                self.classes_ = np.unique(reduce(lambda a, b: a + b, y))
        else:
            self.classes_ = np.unique(y)
        return self

    def transform(self, y):
        """Transform multi-class labels to binary labels

        The output of transform is sometimes referred to by some authors as the
        1-of-K coding scheme.

        Parameters
        ----------
        y : numpy array of shape [n_samples] or sequence of sequences
            Target values. In the multilabel case the nested sequences can
            have variable lengths.

        Returns
        -------
        Y : numpy array of shape [n_samples, n_classes]
        """

        if self.multilabel or len(self.classes_) > 2:
            if _is_label_indicator_matrix(y):
                # nothing to do as y is already a label indicator matrix
                return y

            Y = np.zeros((len(y), len(self.classes_)))
        else:
            Y = np.zeros((len(y), 1))

        y_is_multilabel = _is_multilabel(y)

        if y_is_multilabel and not self.multilabel:
            raise ValueError("The object was not " +
                    "fitted with multilabel input!")

        elif self.multilabel:
            if not _is_multilabel(y):
                raise ValueError("y should be a list of label lists/tuples,"
                                 "got %r" % (y,))

            # inverse map: label => column index
            imap = dict((v, k) for k, v in enumerate(self.classes_))

            for i, label_tuple in enumerate(y):
                for label in label_tuple:
                    Y[i, imap[label]] = 1

            return Y

        elif len(self.classes_) == 2:
            Y[y == self.classes_[1], 0] = 1
            return Y

        elif len(self.classes_) >= 2:
            for i, k in enumerate(self.classes_):
                Y[y == k, i] = 1
            return Y

        else:
            # Only one class, returns a matrix with all 0s.
            return Y

    def inverse_transform(self, Y, threshold=0):
        """Transform binary labels back to multi-class labels

        Parameters
        ----------
        Y : numpy array of shape [n_samples, n_classes]
            Target values.

        threshold : float
<<<<<<< HEAD
            Threshold used to decide whether to assign the positive class or
            the negative class in the binary case. Use 0.5 when Y contains
            probabilities.
=======
            Threshold used in the binary and multi-label cases.
            Use 0.5 when Y contains probabilities.
>>>>>>> 498f2931

        Returns
        -------
        y : numpy array of shape [n_samples] or sequence of sequences
            Target values. In the multilabel case the nested sequences can
            have variable lengths.

        Note
        -----
        In the case when the binary labels are fractional
        (probabilistic), inverse_transform chooses the class with the
        greatest value. Typically, this allows to use the output of a
        linear model's decision_function method directly as the input
        of inverse_transform.
        """
        if self.multilabel:
            Y = np.array(Y > threshold, dtype=int)
            # Return the predictions in the same format as in fit
            if self.indicator_matrix_:
                # Label indicator matrix format
                return Y
            else:
                # Lists of tuples format
                return [tuple(self.classes_[np.flatnonzero(Y[i])])
                        for i in range(Y.shape[0])]

        if len(Y.shape) == 1 or Y.shape[1] == 1:
            y = np.array(Y.ravel() > threshold, dtype=int)

        else:
            y = Y.argmax(axis=1)

        return self.classes_[y]


class KernelCenterer(BaseEstimator, TransformerMixin):
    """Center a kernel matrix

    This is equivalent to centering phi(X) with
    sklearn.preprocessing.Scaler(with_std=False).
    """

    def fit(self, K):
        """Fit KernelCenterer

        Parameters
        ----------
        K : numpy array of shape [n_samples, n_samples]
            Kernel matrix.

        Returns
        -------
        self : returns an instance of self.
        """
        n_samples = K.shape[0]
        self.K_fit_rows_ = np.sum(K, axis=0) / n_samples
        self.K_fit_all_ = self.K_fit_rows_.sum() / n_samples
        return self

    def transform(self, K, copy=True):
        """Center kernel

        Parameters
        ----------
        K : numpy array of shape [n_samples1, n_samples2]
            Kernel matrix.

        Returns
        -------
        K_new : numpy array of shape [n_samples1, n_samples2]
        """

        if copy:
            K = K.copy()

        K_pred_cols = (np.sum(K, axis=1) /
                       self.K_fit_rows_.shape[0])[:, np.newaxis]

        K -= self.K_fit_rows_
        K -= K_pred_cols
        K += self.K_fit_all_

        return K<|MERGE_RESOLUTION|>--- conflicted
+++ resolved
@@ -590,14 +590,8 @@
             Target values.
 
         threshold : float
-<<<<<<< HEAD
-            Threshold used to decide whether to assign the positive class or
-            the negative class in the binary case. Use 0.5 when Y contains
-            probabilities.
-=======
             Threshold used in the binary and multi-label cases.
             Use 0.5 when Y contains probabilities.
->>>>>>> 498f2931
 
         Returns
         -------
